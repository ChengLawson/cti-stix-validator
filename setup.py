--- conflicted
+++ resolved
@@ -17,11 +17,7 @@
 
 
 install_requires = [
-<<<<<<< HEAD
     'appdirs',
-    'jsonschema==2.5.1',
-=======
->>>>>>> dd7e12c4
     'colorama',
     'jsonschema==2.5.1',
     'python-dateutil',
