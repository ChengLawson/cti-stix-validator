"""Custom jsonschema.IValidator class and validator functions.
"""

<<<<<<< HEAD
import errno
import os
import fnmatch
=======
from collections import Iterable
>>>>>>> dd7e12c4
import datetime
import fnmatch
from itertools import chain
<<<<<<< HEAD
from collections import Iterable
import sys
=======
import os
>>>>>>> dd7e12c4

from appdirs import AppDirs
from jsonschema import Draft4Validator, RefResolver
from jsonschema import exceptions as schema_exceptions
import requests_cache
import simplejson as json
from six import iteritems, text_type

from . import musts, output, shoulds
from .errors import (NoJSONFileFoundError, SchemaError, SchemaInvalidError,
                     ValidationError, pretty_error)
from .util import ValidationOptions


class CustomDraft4Validator(Draft4Validator):
    """Custom validator class for JSON Schema Draft 4.

    """
    def __init__(self, schema, types=(), resolver=None, format_checker=None,
                 options=ValidationOptions()):
        super(CustomDraft4Validator, self).__init__(schema, types, resolver,
                                                    format_checker)
        self.musts_list = musts.list_musts(options)
        self.shoulds_list = shoulds.list_shoulds(options)
        self.options = options

    def iter_errors_custom(self, instance, check_musts=True):
        """Perform additional validation not possible merely with JSON schemas.

        Args:
            instance: The STIX object to be validated.
            check_musts: If True, this function will check against the
                additional mandatory "MUST" requirements which cannot be
                enforced by schemas. If False, this function will check against
                recommended "SHOULD" best practices instead. This function will
                never check both; to do so call it twice.
        """
        # Ensure `instance` is a whole STIX object, not just a property of one
        if not (type(instance) is dict and 'id' in instance and 'type' in instance):
            return

        if check_musts:
            validators = self.musts_list
        else:
            validators = self.shoulds_list

        # Perform validation
        for v_function in validators:
            try:
                result = v_function(instance)
            except TypeError:
                result = v_function(instance, self.options)
            if isinstance(result, Iterable):
                for x in result:
                    yield x
            elif result is not None:
                yield result

        # Validate any child STIX objects
        for field in instance:
            if type(instance[field]) is list:
                for obj in instance[field]:
                    for err in self.iter_errors_custom(obj, check_musts):
                        yield err

    def get_list(self):
        """Return a combined list of all musts and shoulds this validator will
        perform, both MUSTs and SHOULDs.
        """
        return self.musts_list + self.shoulds_list


class BaseResults(object):
    """Base class for all validation result types.
    """
    def __init__(self, is_valid=False):
        self.is_valid = is_valid

    @property
    def is_valid(self):
        """Returns ``True`` if the validation attempt was successful and
        ``False`` otherwise.
        """
        return self._is_valid

    @is_valid.setter
    def is_valid(self, value):
        self._is_valid = bool(value)

    def as_dict(self):
        """Return a dictionary representation of this class.

        Keys:
            ``'result'``: The validation result. Values will be ``True`` or
            ``False``.

        """
        return {'result': self.is_valid}

    def as_json(self):
        """Returns a JSON representation of this class instance.
        """
        return json.dumps(self.as_dict())


class ValidationResults(BaseResults):
    """Results of JSON schema validation.

    Args:
        is_valid: The validation result.
        errors: A list of exception strings reported by the JSON validation
            engine.
        fatal: A fatal error.
        warnings: A list of warning strings reported by our custom validators.
        fn: The filename/path for the file that was validated; None if a string
            was validated.

    Attributes:
        is_valid: ``True`` if the validation was successful and ``False``
            otherwise.

    """
    def __init__(self, is_valid=False, errors=None, fatal=None, warnings=None,
                 fn=None):
        super(ValidationResults, self).__init__(is_valid)
        self.errors = errors
        self.fatal = fatal
        self.warnings = warnings
        self.fn = fn

    @property
    def errors(self):
        """"A list of :class:`SchemaError` validation errors.
        """
        return self._errors

    @errors.setter
    def errors(self, value):
        if not value:
            self._errors = []
        elif hasattr(value, "__iter__"):
            self._errors = [SchemaError(x) for x in value]
        else:
            self._errors = [SchemaError(value)]

    def as_dict(self):
        """A dictionary representation of the :class:`.ValidationResults`
        instance.

        Keys:
            * ``'result'``: The validation results (``True`` or ``False``)
            * ``'errors'``: A list of validation errors.
        Returns:

            A dictionary representation of an instance of this class.

        """
        d = super(ValidationResults, self).as_dict()

        if self.errors:
            d['errors'] = [x.as_dict() for x in self.errors]

        return d


class ValidationErrorResults(BaseResults):
    """Results of a failed validation due to a raised Exception.

    Args:
        error: An ``Exception`` instance raised by validation code.

    Attributes:
        is_valid: Always ``False``.
        error: The string representation of the Exception being passed in.
        exception: The exception which produced these results.

    """
    def __init__(self, error):
        self._is_valid = False
        self.error = text_type(error)
        self.exception = error

    def as_dict(self):
        d = super(ValidationErrorResults, self).as_dict()
        d['error'] = self.error

        return d


def is_json(fn):
    """Returns ``True`` if the input filename `fn` ends with a JSON extension.
    """
    return os.path.isfile(fn) and fn.lower().endswith('.json')


def list_json_files(directory, recursive=False):
    """Return a list of file paths for JSON files within `directory`.

    Args:
        directory: A path to a directory.
        recursive: If ``True``, this function will descend into all
            subdirectories.

    Returns:
        A list of JSON file paths directly under `directory`.

    """
    json_files = []

    for top, _, files in os.walk(directory):
        # Get paths to each file in `files`
        paths = (os.path.join(top, f) for f in files)

        # Add all the .json files to our return collection
        json_files.extend(x for x in paths if is_json(x))

        if not recursive:
            break

    return json_files


def get_json_files(files, recursive=False):
    """Return a list of files to validate from `files`. If a member of `files`
    is a directory, its children with a ``.json`` extension will be added to
    the return value.

    Args:
        files: A list of file paths and/or directory paths.
        recursive: If ``true``, this will descend into any subdirectories
            of input directories.

    Returns:
        A list of file paths to validate.

    """
    json_files = []

    if not files:
        return json_files

    for fn in files:
        if os.path.isdir(fn):
            children = list_json_files(fn, recursive)
            json_files.extend(children)
        elif is_json(fn):
            json_files.append(fn)
        else:
            continue

    if not json_files:
        raise NoJSONFileFoundError("No JSON files found!")
    return json_files


def run_validation(options):
    """Validate files based on command line options.

    Args:
        options: An instance of ``ValidationOptions`` containing options for
            this validation run.

    """
    # The JSON files to validate
    try:
        files = get_json_files(options.files, options.recursive)
    except NoJSONFileFoundError as e:
        output.error(e.message)

    results = {}
    for fn in files:
        results[fn] = validate_file(fn, options)

    return results


def validate_file(fn, options=None):
    """Validate the input document `fn` according to the options passed in.

    If any exceptions are raised during validation, no further validation
    will take place.

    Args:
        fn: The filename of the JSON file to be validated.
        options: An instance of ``ValidationOptions``.

    Returns:
        An instance of ValidationResults.

    """
    results = ValidationResults(fn=fn)
    output.info("Performing JSON schema validation on %s" % fn)

    if not options:
        options = ValidationOptions(files=fn)

    try:
        with open(fn) as instance_file:
            instance = json.load(instance_file)

        if options.files:
            results = validate_instance(instance, options)

    except SchemaInvalidError as ex:
        results.fatal = ValidationErrorResults(ex)
        msg = ("File '{fn}' was schema-invalid. No further validation "
               "will be performed.")
        output.info(msg.format(fn=fn))
    except Exception as ex:
        if 'Expecting value' in str(ex):
            line_no = str(ex).split()[3]
            results.fatal = ValidationErrorResults('Invalid JSON input on line'
                                                   ' %s' % line_no)
        else:
            results.fatal = ValidationErrorResults(ex)
        msg = ("Unexpected error occurred with file '{fn}'. No further "
               "validation will be performed: {error}")
        output.info(msg.format(fn=fn, error=str(ex)))

    if results.errors or results.fatal:
        results.is_valid = False

    return results


def validate_string(string, options=None):
    """Validate the input `string` according to the options passed in.

    If any exceptions are raised during validation, no further validation
    will take place.

    Args:
        string: The string containing the JSON to be validated.
        options: An instance of ``ValidationOptions``.

    Returns:
        An instance of ValidationResults.

    """
    results = ValidationResults(fn="input string")
    output.info("Performing JSON schema validation on input string: " + string)
    instance = json.loads(string)

    if not options:
        options = ValidationOptions()

    try:
        results = validate_instance(instance, options)
    except SchemaInvalidError as ex:
        results.fatal = ValidationErrorResults(ex)
        msg = ("String was schema-invalid. No further validation "
               "will be performed.")
        output.info(msg.format(string=string))

    if results.errors or results.fatal:
        results.is_valid = False

    return results


def load_validator(schema_path, schema, options, custom=True):
    """Create a JSON schema validator for the given schema.

    Args:
        schema_path: The filename of the JSON schema.
        schema: A Python object representation of the same schema.
        options: ValidationOptions instance with validation options for this
            validator.
        custom: A boolean, True indicating the CustomDraft4Validator should be
            used, False indicating the default Draft4Validator should be used.

    Returns:
        An instance of Draft4Validator.

    """
    # Get correct prefix based on OS
    if os.name == 'nt':
        file_prefix = 'file:///'
    else:
        file_prefix = 'file:'

    resolver = RefResolver(file_prefix + schema_path.replace("\\", "/"), schema)

    if custom:
        validator = CustomDraft4Validator(schema, resolver=resolver, options=options)
    else:
        validator = Draft4Validator(schema, resolver=resolver)

    return validator


def find_schema(schema_dir, obj_type):
    """Search the `schema_dir` directory for a schema called `obj_type`.json.
    Return the file path of the first match it finds.
    """
    for root, dirnames, filenames in os.walk(schema_dir):
        for filename in fnmatch.filter(filenames, obj_type + '.json'):
            return os.path.join(root, filename)


def load_schema(schema_path):
    """Load the JSON schema at the given path as a Python object.

    Args:
        schema_path: A filename for a JSON schema.

    Returns:
        A Python object representation of the schema.

    """
    try:
        with open(schema_path) as schema_file:
            schema = json.load(schema_file)
    except ValueError as e:
        raise SchemaInvalidError('Invalid JSON in schema or included schema: '
                                 '%s\n%s' % (schema_file.name, str(e)))

    return schema


def object_validate(sdo, options, error_gens):
    """Validate a single STIX object against its type's schema.

    Do not call this function directly; use validate_instance() instead, as it
    calls this one. This function does not perform any custom checks.
    """
    try:
        sdo_schema_path = find_schema(options.schema_dir, sdo['type'])
        sdo_schema = load_schema(sdo_schema_path)
    except (KeyError, TypeError):
        # Assume a custom object with no schema
        try:
            sdo_schema_path = find_schema(options.schema_dir, 'core')
            sdo_schema = load_schema(sdo_schema_path)
        except (KeyError, TypeError):
            raise SchemaInvalidError("Cannot locate a schema for the "
                                     "object's type, nor the base "
                                     "schema (core.json).")

    if sdo['type'] == 'observed-data':
        # Validate against schemas for specific object types later
        sdo_schema['allOf'][1]['properties']['objects'] = {
            "objects": {
                "type": "object",
                "minProperties": 1
            }
        }

    # Don't use custom validator; only check schemas, no additional checks
    sdo_validator = load_validator(sdo_schema_path, sdo_schema,
                                   options, custom=False)
    try:
        sdo_errors = sdo_validator.iter_errors(sdo)
    except schema_exceptions.RefResolutionError:
        raise SchemaInvalidError('Invalid JSON schema: a JSON '
                                 'reference failed to resolve')

    if 'id' in sdo:
        try:
            error_prefix = sdo['id'] + ": "
        except TypeError:
            error_prefix = 'unidentifiable object: '
    else:
        error_prefix = ''
    error_gens.append((sdo_errors, error_prefix))

    # Validate each cyber observable object separately
    if sdo['type'] == 'observed-data' and 'objects' in sdo:
        for key, obj in iteritems(sdo['objects']):
            try:
                obj_schema_path = find_schema(options.schema_dir, obj['type'])
                obj_schema = load_schema(obj_schema_path)
            except (KeyError, TypeError):
                # Assume a custom object with no schema
                try:
                    obj_schema_path = find_schema(options.schema_dir,
                                                  'cyber-observable-core')
                    obj_schema = load_schema(obj_schema_path)
                except (KeyError, TypeError):
                    raise SchemaInvalidError("Cannot locate a schema for the "
                                             "object's type, nor the base "
                                             "schema (core.json).")

            obj_validator = load_validator(obj_schema_path, obj_schema,
                                           options, custom=False)
            try:
                obj_errors = obj_validator.iter_errors(obj)
            except schema_exceptions.RefResolutionError:
                raise SchemaInvalidError('Invalid JSON schema: a JSON '
                                         'reference failed to resolve')
            error_gens.append((obj_errors,
                               error_prefix + 'object \'' + key + '\': '))

    return error_gens


def validate_instance(instance, options=None):
    """Perform STIX JSON Schema validation against STIX input.

    Find the correct schema by looking at the 'type' property of the
    `instance` JSON object.

    Args:
        instance: A Python dictionary representing a STIX object with a
            'type' property.
        options: ValidationOptions instance with validation options for this
            validation run.

    Returns:
        A dictionary of validation results

    """
    if 'type' not in instance:
        raise ValidationError("Input must be an object with a 'type' property.")

    if not options:
        options = ValidationOptions()

    # Find and load the schema
    try:
        schema_path = find_schema(options.schema_dir, instance['type'])
        schema = load_schema(schema_path)
    except (KeyError, TypeError):
        # Assume a custom object with no schema
        try:
            schema_path = find_schema(options.schema_dir, 'core')
            schema = load_schema(schema_path)
        except (KeyError, TypeError):
            raise SchemaInvalidError("Cannot locate a schema for the object's "
                                     "type, nor the base schema (core.json).")

    # Validate against schemas for specific object types later
    if instance['type'] == 'bundle':
        schema['properties']['objects'] = {
            "objects": {
                "type": "array",
                "minItems": 1
            }
        }
    elif instance['type'] == 'observed-data':
        schema['allOf'][1]['properties']['objects'] = {
            "objects": {
                "type": "object",
                "minProperties": 1
            }
        }

    # Validate the schema first
    try:
        CustomDraft4Validator.check_schema(schema)
    except schema_exceptions.SchemaError as e:
        raise SchemaInvalidError('Invalid JSON schema: ' + str(e))

    # Cache data from external sources; used in some checks
    if not options.no_cache:
        dirs = AppDirs("stix2-validator", "OASIS")
        # Create cache dir if doesn't exist
        try:
            os.makedirs(dirs.user_cache_dir)
        except OSError as e:
            if e.errno != errno.EEXIST:
                raise
        requests_cache.install_cache(cache_name=os.path.join(dirs.user_cache_dir, 'py{}cache'.format(sys.version_info[0])),
                                     expire_after=datetime.timedelta(weeks=1))
    if options.refresh_cache:
        now = datetime.datetime.utcnow()
        requests_cache.get_cache().remove_old_entries(now)

    validator = load_validator(schema_path, schema, options)
    output.info("Running the following additional checks: %s."
                % ", ".join(x.__name__ for x in validator.get_list()))

    # Actual validation of JSON document
    try:
        errors = validator.iter_errors_custom(instance)
        warnings = validator.iter_errors_custom(instance, False)

        if options.strict:
            chained_errors = chain(errors, warnings)
            warnings = []
        else:
            chained_errors = errors
            warnings = [pretty_error(x, options.verbose) for x in warnings]
    except schema_exceptions.RefResolutionError:
        raise SchemaInvalidError('Invalid JSON schema: a JSON reference '
                                 'failed to resolve')

    # List of error generators and message prefixes (to denote which object the
    # error comes from)
    error_gens = [(chained_errors, '')]

    # Validate each object in a bundle separately
    if instance['type'] == 'bundle' and 'objects' in instance:
        for sdo in instance['objects']:
            object_validate(sdo, options, error_gens)
    else:
        object_validate(instance, options, error_gens)

    # Clear requests cache if commandline flag was set
    if options.clear_cache:
        now = datetime.datetime.utcnow()
        requests_cache.get_cache().remove_old_entries(now)

    # Prepare the list of errors
    error_list = []
    for gen, prefix in error_gens:
        for error in gen:
            msg = prefix + pretty_error(error, options.verbose)
            error_list.append(SchemaError(msg))

    if error_list:
        valid = False
    else:
        valid = True

    return ValidationResults(is_valid=valid, errors=error_list,
                             warnings=warnings)<|MERGE_RESOLUTION|>--- conflicted
+++ resolved
@@ -1,22 +1,13 @@
 """Custom jsonschema.IValidator class and validator functions.
 """
 
-<<<<<<< HEAD
+from collections import Iterable
+import datetime
 import errno
-import os
-import fnmatch
-=======
-from collections import Iterable
->>>>>>> dd7e12c4
-import datetime
 import fnmatch
 from itertools import chain
-<<<<<<< HEAD
-from collections import Iterable
+import os
 import sys
-=======
-import os
->>>>>>> dd7e12c4
 
 from appdirs import AppDirs
 from jsonschema import Draft4Validator, RefResolver
